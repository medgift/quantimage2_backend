"""
Celery tasks for running and finalizing feature extractions
"""
import os
import logging
import re
import shutil
import socket
import tempfile
import traceback
from multiprocessing import current_process
import traceback

import joblib
import pydevd_pycharm
import requests
import warnings

from typing import Dict, Any

from flask import jsonify
from flask_socketio import SocketIO
from celery import Celery
from celery import states as celerystates
from celery.signals import celeryd_after_setup
from zipfile import ZipFile

from sklearn.metrics import make_scorer
from sklearn.model_selection import GridSearchCV
from ttictoc import tic, toc

from quantimage2_backend_common.const import FAKE_SCORER_KEY, TRAINING_PHASES
from quantimage2_backend_common.feature_storage import store_features
from quantimage2_backend_common.flask_init import create_app
from quantimage2_backend_common.models import (
    FeatureExtractionTask,
    db,
    FeatureExtraction,
    Model,
)
from quantimage2_backend_common.kheops_utils import get_token_header
from quantimage2_backend_common.utils import (
    get_socketio_body_feature_task,
    MessageType,
    task_status_message,
    fetch_extraction_result,
    send_extraction_status_message,
    format_model,
)

from okapy.dicomconverter.converter import ExtractorConverter

from utils import (
    calculate_training_metrics,
    run_bootstrap,
    calculate_test_metrics,
    get_model_path,
    compute_feature_importance,
)

warnings.filterwarnings("ignore", message="Failed to parse headers")

from quantimage2_backend_common.kheops_utils import endpoints

# Setup Debugger
if "DEBUGGER_IP" in os.environ and os.environ["DEBUGGER_IP"] != "":
    try:
        pydevd_pycharm.settrace(
            os.environ["DEBUGGER_IP"],
            port=int(os.environ["DEBUGGER_PORT"]),
            suspend=False,
            stderrToServer=True,
            stdoutToServer=True,
        )
    except ConnectionRefusedError:
        logging.warning("No debug server running")
    except socket.timeout:
        logging.warning("Could not connect to the debugger")


celery = Celery(
    "tasks",
    backend=os.environ["CELERY_RESULT_BACKEND"],
    broker=os.environ["CELERY_BROKER_URL"],
)
celery.conf.accept_content = ["pickle", "json"]


@celeryd_after_setup.connect
def setup(sender, instance, **kwargs):
    """
    Run once the Celery worker has started.

    Initialize the Flask-SocketIO instance.
    """

    # Backend client
    global socketio

    socketio = SocketIO(message_queue=os.environ["SOCKET_MESSAGE_QUEUE"])

    # Create basic Flask app and push an app context to allow DB operations
    flask_app = create_app()
    flask_app.app_context().push()


@celery.task(name="quantimage2tasks.train", bind=True)
def train_model(
    self,
    *,
    feature_extraction_id,
    collection_id,
    album,
    feature_selection,
    feature_names,
    pipeline,
    parameter_grid,
    estimator_step,
    scoring,
    refit_metric,
    cv,
    n_jobs,
    X_train,
    X_test,
    label_category,
    data_splitting_type,
    train_test_splitting_type,
    training_patients,
    test_patients,
    y_train_encoded,
    y_test_encoded,
    is_train_test,
    random_seed,
    training_id,
    user_id,
):
    db.session.commit()

    # TODO - This is a hack, would be best to find a better solution such as Dask
    current_process()._config["daemon"] = False

    # Fake scorer allowing to send progress reports
    def fake_score(y_true, y_pred, training_id=None):
        # Create basic Flask app and push an app context to allow DB operations
        training_flask_app = create_app()
        training_flask_app.app_context().push()

        training_socketio = SocketIO(message_queue=os.environ["SOCKET_MESSAGE_QUEUE"])
        socketio_body = {
            "training-id": training_id,
            "phase": TRAINING_PHASES.TRAINING.value,
        }
        training_socketio.emit(
            MessageType.TRAINING_STATUS.value, jsonify(socketio_body).get_json()
        )
        return 0

    tic()

    # Add fake scorer for progress monitoring
    scoring = {
        **scoring,
        FAKE_SCORER_KEY: make_scorer(fake_score, training_id=training_id),
    }

    try:
        # Run grid search on the defined pipeline & search space
        grid = GridSearchCV(
            pipeline,
            parameter_grid,
            scoring=scoring,
            refit=refit_metric,
            cv=cv,
            n_jobs=n_jobs,
            return_train_score=False,
            verbose=100,
        )
        
        fitted_model = grid.fit(X_train, y_train_encoded)

        elapsed = toc()

        print(f"Fitting the model took {elapsed}")

        # Remove references to "fake" scorer in the fitted model for serialization & metrics calculation
        fitted_model.cv_results_ = {
            k: fitted_model.cv_results_[k]
            for k in fitted_model.cv_results_
            if not re.match(rf".*{FAKE_SCORER_KEY}$", k)
        }
        del fitted_model.scorer_[FAKE_SCORER_KEY]
        del fitted_model.scoring[FAKE_SCORER_KEY]

        # Calculate Training Metrics
        training_metrics = calculate_training_metrics(
            fitted_model.best_index_,
            fitted_model.cv_results_,
            scoring,
            random_seed,
        )
        test_metrics = None
        test_bootstrap_values = None
        test_scores_values = None
        test_feature_importances = None
<<<<<<< HEAD
        
        # Get test predictions for db
        test_predictions, test_predictions_probabilities = compute_predictions(
            X_test,
            fitted_model,
            test_patients)
=======
>>>>>>> 2d0fd997

        # Train/test only - Perform Bootstrap on the Test set
        if is_train_test:
            tic()
            socket_io = SocketIO(message_queue=os.environ["SOCKET_MESSAGE_QUEUE"])
            scores, n_bootstrap = run_bootstrap(
                X_test,
                y_test_encoded,
                fitted_model,
                random_seed,
                scoring,
                training_id=training_id,
                socket_io=socket_io,
                n_bootstrap=100,
            )
            elapsed = toc()
            print(f"Running bootstrap took {elapsed}")

            test_metrics, test_bootstrap_values = calculate_test_metrics(
                scores, scoring, random_seed
            )

            test_scores_values = scores

            test_feature_importances = compute_feature_importance(
                X_test,
                y_test_encoded,
                fitted_model.best_estimator_,
                random_seed
            )


        # Save model in the DB
        classifier_class = fitted_model.best_params_[estimator_step]

        # Best algorithm - Check underlying estimator class name if a CalibratedClassifierCV was used
        best_algorithm = (
            classifier_class.__class__.__name__
            if not hasattr(classifier_class, "estimator")
            else classifier_class.estimator.__class__.__name__
        )
        best_normalization = fitted_model.best_params_[
            "preprocessor"
        ].__class__.__name__

        model_path = get_model_path(
            user_id,
            album["album_id"],
            label_category.label_type,
        )

        # Persist model in DB and on disk (pickle it)
        os.makedirs(os.path.dirname(model_path), exist_ok=True)
        joblib.dump(fitted_model, model_path)

        # Generate model name (for now)
        (file, ext) = os.path.splitext(os.path.basename(model_path))
        model_name = f"{album['name']}_{file}"

        # Get all other metadata for the model to be saved in the DB
        training_validation = "Repeated Stratified K-Fold Cross-Validation"
        training_validation_params = {"k": cv.cvargs["n_splits"], "n": cv.n_repeats}
        test_validation = "Bootstrap" if is_train_test else None
        test_validation_params = {"n": n_bootstrap} if is_train_test else None
        
        db_model = Model(
            model_name,
            best_algorithm,
            data_splitting_type,
            train_test_splitting_type,
            f"{training_validation} ({training_validation_params['k']} folds, {training_validation_params['n']} repetitions)",
            f"{test_validation} ({test_validation_params['n']} repetitions)"
            if test_validation
            else None,
            best_normalization,
            feature_selection,
            feature_names,
            training_patients,
            test_patients,
            model_path,
            training_metrics,
            test_metrics,
<<<<<<< HEAD
            test_predictions,
            test_predictions_probabilities,
=======
>>>>>>> 2d0fd997
            test_bootstrap_values,
            test_scores_values,
            test_feature_importances,
            user_id,
            album["album_id"],
            label_category.id,
            feature_extraction_id,
            collection_id,
        )
        db_model.save_to_db()

        socketio_body = {
            "training-id": training_id,
            "complete": True,
            "model": format_model(db_model),
        }
    except Exception as e:
        socketio_body = {"training-id": training_id, "failed": True, "error": traceback.print_exc()}
        logging.error(e)
    finally:
        socketio.emit(
            MessageType.TRAINING_STATUS.value, jsonify(socketio_body).get_json()
        )
        db.session.remove()


@celery.task(name="quantimage2tasks.extract", bind=True)
def run_extraction(
    self,
    feature_extraction_id,
    user_id,
    feature_extraction_task_id,
    study_uid,
    album_id,
    album_name,
    album_token,
    config_path,
    rois,
):
    try:

        current_step = 1
        steps = 2

        db.session.commit()

        # Affect celery task ID to task (if needed)
        print(f"Getting Feature Extraction Task with id {feature_extraction_task_id}")
        feature_extraction_task = FeatureExtractionTask.find_by_id(
            feature_extraction_task_id
        )

        feature_extraction = FeatureExtraction.find_by_id(feature_extraction_id)

        if not feature_extraction_task:
            raise Exception("Didn't find the task in the DB!!!")

        if not feature_extraction_task.task_id:
            feature_extraction_task.task_id = self.request.id
            feature_extraction_task.save_to_db()

        # Status update - DOWNLOAD
        status_message = "Fetching DICOM files"
        update_progress(
            self,
            feature_extraction_id,
            feature_extraction_task_id,
            current_step,
            steps,
            status_message,
        )

        # Download study and write files to directory
        dicom_dir = download_study(album_token, study_uid, album_id)

        # Extract all the features
        features = extract_all_features(
            self,
            dicom_dir,
            config_path,
            rois,
            feature_extraction_id,
            feature_extraction_task_id=feature_extraction_task_id,
            current_step=current_step,
            steps=steps,
            album_name=album_name,
        )

        # Delete download DIR
        shutil.rmtree(dicom_dir, True)

        # Save the features
        store_features(
            feature_extraction_task_id,
            feature_extraction_id,
            features,
        )

        # Extraction is complete
        status_message = "Extraction Complete"

        # TODO Find a better way to do this, not from the task level hopefully
        # Check if parent is done
        extraction_status = fetch_extraction_result(
            celery, feature_extraction.result_id
        )

        return {
            "feature_extraction_task_id": feature_extraction_task_id,
            "current": steps,
            "total": steps,
            "completed": steps,
            "status_message": status_message,
        }
    except Exception as e:

        logging.error(e)

        current_step = 0
        status_message = "Failure!"
        print(
            f"Feature extraction task {feature_extraction_task_id} - {current_step}/{steps} - {status_message}"
        )

        meta = {
            "exc_type": type(e).__name__,
            "exc_message": traceback.format_exc().split("\n"),
            "feature_extraction_task_id": feature_extraction_task_id,
            "current": current_step,
            "total": steps,
            "status_message": status_message,
        }

        update_task_state(self, celerystates.FAILURE, meta)

        print("PROBLEM WHEN EXTRACTING STUDY WITH UID  " + study_uid)

        raise e

    finally:
        db.session.remove()


@celery.task(name="quantimage2tasks.finalize_extraction", bind=True)
def finalize_extraction(task, results, feature_extraction_id):
    send_extraction_status_message(
        feature_extraction_id, celery, socketio, send_extraction=True
    )
    db.session.remove()


@celery.task(name="quantimage2tasks.finalize_extraction_task", bind=True)
def finalize_extraction_task(
    task, result, feature_extraction_id, feature_extraction_task_id
):
    # Send Socket.IO message
    socketio_body = get_socketio_body_feature_task(
        task.request.id,
        feature_extraction_task_id,
        celerystates.SUCCESS,
        "Extraction Complete",
    )

    # Send Socket.IO message to clients about task
    socketio.emit(MessageType.FEATURE_TASK_STATUS.value, socketio_body)

    # Send Socket.IO message to clients about extraction
    send_extraction_status_message(feature_extraction_id, celery, socketio)

    db.session.remove()


def update_progress(
    task: celery.Task,
    feature_extraction_id: int,
    feature_extraction_task_id: int,
    current_step: int,
    steps: int,
    status_message: str,
) -> None:
    """
    Update the progress of a feature extraction Task

    :param task: The Celery Task associated with the Feature Extraction Task
    :param feature_extraction_id: The ID of the Feature Extraction to update (can include several tasks)
    :param feature_extraction_task_id: The ID of the specific Feature Task to update
    :param current_step: The current step (out of N steps) in the extraction process
    :param steps: The total number of steps in the extraction process
    :param status_message: The status message to show for the task (Downloading, Converting, etc.)
    :returns: None
    """
    print(
        f"Feature extraction task {feature_extraction_task_id} - {current_step}/{steps} - {status_message}"
    )

    # TODO : Make this an enum
    status = "PROGRESS"

    meta = {
        "task_id": task.request.id,
        "feature_extraction_task_id": feature_extraction_task_id,
        "current": current_step,
        "total": steps,
        "completed": current_step - 1,
        "status_message": status_message,
    }

    # Update task state in Celery
    update_task_state(task, status, meta)

    # Send Socket.IO message
    socketio_body = get_socketio_body_feature_task(
        task.request.id,
        feature_extraction_task_id,
        status,
        task_status_message(current_step, steps, status_message),
    )

    # Send Socket.IO message to clients about task
    socketio.emit(MessageType.FEATURE_TASK_STATUS.value, socketio_body)

    # Send Socket.IO message to clients about extraction
    send_extraction_status_message(feature_extraction_id, celery, socketio)


def update_task_state(task: celery.Task, state: str, meta: Dict[str, Any]) -> None:
    """
    Update the State of a Celery Task

    :param task: The Celery Task to update
    :param state: DICOM Study UID
    :param meta: A Dictionary with state values
    :returns: None
    """
    task.update_state(state=state, meta=meta)


def download_study(token: str, study_uid: str, album_id: str) -> str:
    """ "
    Download a study and write all files to a directory

    :param token: Valid access token for the backend
    :param study_uid: The UID of the study to download
    :param album_id: The ID of the Kheops album to filter the output by
    :returns: Path to the directory of downloaded files
    """
    tmp_dir = tempfile.mkdtemp()
    tmp_file = tempfile.mktemp(".zip")

    study_download_url = (
        f"{endpoints.studies}/{study_uid}?accept=application/zip&album={album_id}"
    )

    access_token = get_token_header(token)

    response = requests.get(
        study_download_url,
        headers=access_token,
    )

    # Save to ZIP file
    with open(tmp_file, "wb") as f:
        f.write(response.content)

    # Unzip ZIP file
    with ZipFile(tmp_file, "r") as zipObj:
        for file in zipObj.namelist():
            if file.startswith("DICOM/"):
                zipObj.extract(file, tmp_dir)

    # Remove the ZIP file
    os.unlink(tmp_file)

    return tmp_dir


def get_bytes_from_file(filename):
    return open(filename, "rb").read()


def extract_all_features(
    task: celery.Task,
    dicom_dir: str,
    config_path: str,
    rois: list,
    feature_extraction_id: int,
    feature_extraction_task_id: int = None,
    current_step: int = None,
    steps: int = None,
    album_name: str = None,
) -> Dict[str, Any]:
    """
    Update the progress of a feature extraction Task

    :param task: Celery Task associated with the Feature Extraction Task
    :param dicom_dir: Path to the folder containing all DICOM images
    :param config_path: Path to the YAML config file with the extraction parameters (TODO - Detail more)
    :param feature_extraction_id: The ID of the Feature Extraction (global, can include multiple patients)
    :param feature_extraction_task_id: The ID of the specific Feature Task (for a given study)
    :param current_step: The current step (out of N steps) in the extraction process (should be 1 at this point)
    :param steps: The total number of steps in the extraction process (currently 3 - Download, Conversion, Extraction)
    :param album_name: The name of the Kheops album to which the study belongs (for customizing label extraction)
    :returns: A dictionary with the extracted features
    """
    try:
        # Status update - PROCESS
        current_step += 1
        status_message = "Processing data"
        update_progress(
            task,
            feature_extraction_id,
            feature_extraction_task_id,
            current_step,
            steps,
            status_message,
        )

        # Get results directly from Okapy
        converter = ExtractorConverter.from_params(config_path)

        conversion_result = converter(dicom_dir, labels=rois)

        print(f"!!!!!!!!!!!!Final Features!!!!!!!!!")
        print(conversion_result)

        result = conversion_result

        return result

    except Exception as e:

        # logging.error(e)

        print("!!!!!Caught an error while pre-processing or something!!!!!")

        current_step = 0
        status_message = "Failure!"
        print(
            f"Feature extraction task {feature_extraction_task_id} - {current_step}/{steps} - {status_message}"
        )

        meta = {
            "exc_type": type(e).__name__,
            "exc_message": traceback.format_exc().split("\n"),
            "feature_extraction_task_id": feature_extraction_task_id,
            "current": current_step,
            "total": steps,
            "status_message": status_message,
        }

        update_task_state(task, celerystates.FAILURE, meta)

        # Send Socket.IO message
        socketio_body = get_socketio_body_feature_task(
            task.request.id,
            feature_extraction_task_id,
            celerystates.FAILURE,
            task_status_message(current_step, steps, status_message),
        )

        # Send Socket.IO message to clients about task
        socketio.emit(MessageType.FEATURE_TASK_STATUS.value, socketio_body)

        # Send Socket.IO message to clients about extraction
        send_extraction_status_message(feature_extraction_id, celery, socketio)

        raise e

    finally:
        db.session.remove()<|MERGE_RESOLUTION|>--- conflicted
+++ resolved
@@ -202,15 +202,12 @@
         test_bootstrap_values = None
         test_scores_values = None
         test_feature_importances = None
-<<<<<<< HEAD
         
         # Get test predictions for db
         test_predictions, test_predictions_probabilities = compute_predictions(
             X_test,
             fitted_model,
             test_patients)
-=======
->>>>>>> 2d0fd997
 
         # Train/test only - Perform Bootstrap on the Test set
         if is_train_test:
@@ -293,11 +290,8 @@
             model_path,
             training_metrics,
             test_metrics,
-<<<<<<< HEAD
             test_predictions,
             test_predictions_probabilities,
-=======
->>>>>>> 2d0fd997
             test_bootstrap_values,
             test_scores_values,
             test_feature_importances,
