--- conflicted
+++ resolved
@@ -48,40 +48,6 @@
         feature_selection = None
 
         try:
-<<<<<<< HEAD
-            if MODEL_TYPES(label_category.label_type) == MODEL_TYPES.CLASSIFICATION:
-                n_steps = train_classification_model(
-                    feature_extraction_id,
-                    collection_id,
-                    album,
-                    studies,
-                    feature_selection,
-                    label_category,
-                    data_splitting_type,
-                    train_test_split_type,
-                    training_patients,
-                    test_patients,
-                    gt,
-                    user_id,
-                )
-            elif MODEL_TYPES(label_category.label_type) == MODEL_TYPES.SURVIVAL:
-                n_steps = train_survival_model(
-                    feature_extraction_id,
-                    collection_id,
-                    album,
-                    studies,
-                    feature_selection,
-                    label_category,
-                    data_splitting_type,
-                    train_test_split_type,
-                    training_patients,
-                    test_patients,
-                    gt,
-                    user_id,
-                )
-            else:
-                raise NotImplementedError
-=======
             n_steps = train_model(
                 feature_extraction_id,
                 collection_id,
@@ -95,7 +61,6 @@
                 test_patients,
                 gt,
             )
->>>>>>> b2650066
 
             training_id = get_training_id(feature_extraction_id, collection_id)
 
