from typing import Dict

from collections import defaultdict
from flask import Blueprint, jsonify, request, g
from quantimage2_backend_common.models import (
    ClinicalFeatureDefinition,
    ClinicalFeatureValue,
)
import pandas as pd
from routes.utils import validate_decorate


# Define blueprint
bp = Blueprint(__name__, "clinical_features")


@bp.before_request
def before_request():
    validate_decorate(request)


def load_df_from_request_dict(request_dict: Dict) -> pd.core.frame.DataFrame:
    clinical_features_list = []

    for patient_id, features in request_dict.items():
        features["Patient ID"] = patient_id
        clinical_features_list.append(features)

    clinical_features_df = pd.DataFrame.from_dict(clinical_features_list)
    # Replace N/A or empty strings by Nones
    clinical_features_df.replace("N/A", -1000, inplace=True) # The easiest way to handle nans across multiple column types is to use a very negatvie number that we can check for afterwards
    clinical_features_df.replace("", -1000, inplace=True)
    return clinical_features_df


def get_album_id_from_request(request):
    album_id = request.args.get("album_id")

    if not album_id:
        raise ValueError("album_id is required for this request")

    return album_id


@bp.route("/clinical_features/get_unique_values", methods=["POST"])
def clinical_features_get_unique_values():
    if request.method == "POST":
        clinical_features_df = load_df_from_request_dict(
            request.json["clinical_feature_map"]
        )

        response = {"frequency_of_occurence": {}}

        # Computing features with no data at all (using strings because we are not guarantee to get nulls from the request)
        for column in clinical_features_df.columns:
            frequency_of_occurence = (
                clinical_features_df[column].value_counts()
                / clinical_features_df[column].value_counts().sum()
            ) * 100
            if len(frequency_of_occurence) < 10:
                response["frequency_of_occurence"][column] = [
                    f"{idx}-{round(i, 2)}%" for idx, i in frequency_of_occurence.items()
                ]
            else:
                cin_feature_df_col = clinical_features_df[column][clinical_features_df[column].notnull()]
                try:
<<<<<<< HEAD
                    min_value = cin_feature_df_col.astype(float).min()
                    max_value = cin_feature_df_col.astype(float).max()
                    response["frequency_of_occurence"][column] = [f"min-{round(min_value, 2)}", f"max-{round(max_value, 2)}"]
=======
                    min_value = clinical_features_df[column].astype(float).min()
                    max_value = clinical_features_df[column].astype(float).max()
                    response["frequency_of_occurence"][column] = [
                        f"min-{round(min_value, 2)}",
                        f"max-{round(max_value, 2)}",
                    ]
>>>>>>> 5168d43c
                except:
                    print(f"Could not convert {column} to float")
                    continue

        return response


@bp.route("/clinical_features/filter", methods=["POST"])
def clinical_features_filter():
    if request.method == "POST":
        clinical_features_df = load_df_from_request_dict(
            request.json["clinical_feature_map"]
        )
        nulls_df = pd.DataFrame()

        response = {}
        response["only_one_value"] = []
        date_columns = []

        # Computing features with no data at all (using strings because we are not guarantee to get nulls from the request)
        for column in clinical_features_df.columns:
            if (
                column == "__parsed_extra"
            ):  # This happens when papa parse encounters some funkyness in the CSV
                continue
            nulls_df[column] = (
                clinical_features_df[column].astype(str).apply(lambda x: len(x))
            )  # we first create a dataframe with the same shape as the clinical features - but with the length of the string in each cell - len == 0 -> no data.

            # Number of unique values per feature
            n_unique = clinical_features_df[column].unique()
            if len(n_unique) == 1:
                response["only_one_value"].append(column)

            if "date" in column.lower():
                date_columns.append(column)

        columns_with_only_nulls = (nulls_df == 0).sum() == len(clinical_features_df)
        response["only_nulls"] = columns_with_only_nulls[
            columns_with_only_nulls
        ].index.tolist()

        # Dropping features with too little data
        percent_nulls = ((nulls_df == 0).sum() / len(clinical_features_df)) >= 0.9
        response["too_little_data"] = percent_nulls[percent_nulls].index.tolist()

        # Columns that have date in the name
        response["date_columns"] = date_columns

        return response


@bp.route("/clinical_features", methods=("GET", "POST", "DELETE"))
def clinical_features():

    if request.method == "POST":
        # Differentiate between creating or getting features

        # SAVING FEATURES
        if "clinical_feature_map" in request.json:
            clinical_features_df = load_df_from_request_dict(
                request.json["clinical_feature_map"]
            )
            album_id = get_album_id_from_request(request)

            clinical_feature_definitions = (
                ClinicalFeatureDefinition.find_by_user_id_and_album_id(
                    user_id=g.user, album_id=album_id
                )
            )

            saved_features = []

            # Save clinical feature values to database
            values_to_insert_or_update = []

            for idx, row in clinical_features_df.iterrows():
                for feature in clinical_feature_definitions:
                    values_to_insert_or_update.append(
                        {
                            "value": row[feature.name],
                            "clinical_feature_definition_id": feature.id,
                            "patient_id": row["Patient ID"],
                        }
                    )

            print("Number of feature values to create", len(values_to_insert_or_update))

            ClinicalFeatureValue.insert_values(values_to_insert_or_update)

            return jsonify([i.to_dict() for i in saved_features])

        # READING FEATURES
        elif "patient_ids" in request.json:
            patient_ids = request.json["patient_ids"]
            album_id = get_album_id_from_request(request)

            all_features_values = ClinicalFeatureValue.find_by_patient_ids(
                patient_ids, album_id, g.user
            )

            output = defaultdict(lambda: {})
            for feat_value in all_features_values:
                out_dict = feat_value[0].to_dict()
                out_dict.update(feat_value[1].to_dict())

                output[out_dict["patient_id"]][out_dict["Name"]] = out_dict["value"]

            return jsonify(output)


@bp.route("/clinical_feature_definitions", methods=("GET", "POST", "DELETE"))
def clinical_feature_definitions():

    if request.method == "POST":
        created_features = []
        album_id = get_album_id_from_request(request)

        clinical_feature_definitions_to_insert_or_update = []
        for feature_name, feature in request.json[
            "clinical_feature_definitions"
        ].items():
            clinical_feature_definitions_to_insert_or_update.append(
                {
                    "name": feature_name,
                    "feat_type": feature["Type"],
                    "encoding": feature["Encoding"],
                    "user_id": g.user,
                    "album_id": album_id,
                    "missing_values": feature["Missing Values"],
                }
            )

        print(
            "Number of clinical feature definitions to insrt or update",
            len(clinical_feature_definitions_to_insert_or_update),
        )
        print(
            "clinical_feature_definitions_to_insert_or_update",
            clinical_feature_definitions_to_insert_or_update,
        )
        feature_model = ClinicalFeatureDefinition.insert_values(
            clinical_feature_definitions_to_insert_or_update
        )

        return jsonify([i.to_dict() for i in created_features])

    if request.method == "GET":
        album_id = get_album_id_from_request(request)
        clinical_feature_definitions = (
            ClinicalFeatureDefinition.find_by_user_id_and_album_id(
                user_id=g.user, album_id=album_id
            )
        )
        output = {}
        for feature in clinical_feature_definitions:
            output[feature.name] = feature.to_dict()

        return jsonify(output)

    if request.method == "DELETE":
        album_id = get_album_id_from_request(request)
        ClinicalFeatureDefinition.delete_by_user_id_and_album_id(
            g.user, album_id=album_id
        )
        return "", 200


@bp.route("/clinical_feature_definitions/guess", methods=["POST"])
def guess_clinical_feature_definitions():
    if request.method == "POST":
        response = {}
        clinical_features_df = load_df_from_request_dict(
            request.json["clinical_feature_map"]
        )
        for column_name in clinical_features_df.columns:
            if column_name == "PatientID" or column_name == "__parsed_extra":
                continue
            if clinical_features_df[column_name].unique().size <= 10:
<<<<<<< HEAD
                response[column_name] = {"Type": "Categorical", "Encoding": "One-Hot Encoding", "Missing Values": "Mode"} # The strings here should be the same as the ones used by the frontend (src/config/constants.js - line 79 as of 20th june 2023)
                continue
=======
                response[column_name] = {
                    "Type": "Categorical",
                    "Encoding": "One-Hot Encoding",
                    "Missing Values": "Mode",
                }  # The strings here should be the same as the ones used by the frontend (src/config/constants.js - line 79 as of 20th june 2023)
>>>>>>> 5168d43c
            try:
                _ = clinical_features_df[column_name].unique().astype(float)
                response[column_name] = {
                    "Type": "Number",
                    "Encoding": "Normalization",
                    "Missing Values": "Median",
                }
            except:
<<<<<<< HEAD
                continue
    
=======
                pass

>>>>>>> 5168d43c
        return response<|MERGE_RESOLUTION|>--- conflicted
+++ resolved
@@ -64,18 +64,12 @@
             else:
                 cin_feature_df_col = clinical_features_df[column][clinical_features_df[column].notnull()]
                 try:
-<<<<<<< HEAD
-                    min_value = cin_feature_df_col.astype(float).min()
-                    max_value = cin_feature_df_col.astype(float).max()
-                    response["frequency_of_occurence"][column] = [f"min-{round(min_value, 2)}", f"max-{round(max_value, 2)}"]
-=======
                     min_value = clinical_features_df[column].astype(float).min()
                     max_value = clinical_features_df[column].astype(float).max()
                     response["frequency_of_occurence"][column] = [
                         f"min-{round(min_value, 2)}",
                         f"max-{round(max_value, 2)}",
                     ]
->>>>>>> 5168d43c
                 except:
                     print(f"Could not convert {column} to float")
                     continue
@@ -255,16 +249,11 @@
             if column_name == "PatientID" or column_name == "__parsed_extra":
                 continue
             if clinical_features_df[column_name].unique().size <= 10:
-<<<<<<< HEAD
-                response[column_name] = {"Type": "Categorical", "Encoding": "One-Hot Encoding", "Missing Values": "Mode"} # The strings here should be the same as the ones used by the frontend (src/config/constants.js - line 79 as of 20th june 2023)
-                continue
-=======
                 response[column_name] = {
                     "Type": "Categorical",
                     "Encoding": "One-Hot Encoding",
                     "Missing Values": "Mode",
                 }  # The strings here should be the same as the ones used by the frontend (src/config/constants.js - line 79 as of 20th june 2023)
->>>>>>> 5168d43c
             try:
                 _ = clinical_features_df[column_name].unique().astype(float)
                 response[column_name] = {
@@ -273,11 +262,6 @@
                     "Missing Values": "Median",
                 }
             except:
-<<<<<<< HEAD
-                continue
-    
-=======
                 pass
 
->>>>>>> 5168d43c
         return response